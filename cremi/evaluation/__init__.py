from voi import voi
from rand import adapted_rand_error
<<<<<<< HEAD
from border_mask import *
=======
from Clefts import *
>>>>>>> 6514009b
<|MERGE_RESOLUTION|>--- conflicted
+++ resolved
@@ -1,7 +1,4 @@
 from voi import voi
 from rand import adapted_rand_error
-<<<<<<< HEAD
 from border_mask import *
-=======
-from Clefts import *
->>>>>>> 6514009b
+from Clefts import *